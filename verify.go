--- conflicted
+++ resolved
@@ -318,12 +318,6 @@
 	}
 
 	// Next, verify the timestamp
-<<<<<<< HEAD
-	if err := sm.VerifyTimestamp(message, configuration); err != nil {
-		return nil, ProofStatusInvalidTimestamp, nil
-	}
-	t := time.Unix(sm.Timestamp.Time, 0)
-=======
 	t := time.Now()
 	if sm.Timestamp != nil {
 		if err := sm.VerifyTimestamp(message, configuration); err != nil {
@@ -331,7 +325,6 @@
 		}
 		t = time.Unix(sm.Timestamp.Time, 0)
 	}
->>>>>>> dedd7890
 
 	// Check if a credential was expired at creation time, according to the timestamp
 	if expired := ProofList(sm.Signature).Expired(configuration, &t); expired {
